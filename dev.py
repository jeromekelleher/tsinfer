

import subprocess
import os
import numpy as np
import itertools
import multiprocessing
import pandas as pd
import random
import statistics
import sys
import attr
import collections
import concurrent.futures
import time
import random
import threading
import math
import resource
import operator
# import profilehooks

import humanize
import h5py
import tqdm
import psutil
import svgwrite
import colour

script_path = __file__ if "__file__" in locals() else "./dummy.py"
sys.path.insert(1,os.path.join(os.path.dirname(os.path.abspath(script_path)),'..','msprime')) # use the local copy of msprime in preference to the global one
sys.path.insert(1,os.path.join(os.path.dirname(os.path.abspath(script_path)),'..','tsinfer')) # use the local copy of tsinfer in preference to the global one


import tsinfer
import _tsinfer
import msprime
import msprime_to_inference_matrices


def build_ancestors_dev(n, L, seed):

    ts = msprime.simulate(
        n, length=L, recombination_rate=1e-8, mutation_rate=1e-8,
        Ne=10**4, random_seed=seed)
    print("num_sites = ", ts.num_sites)
    position = [site.position for site in ts.sites()]
    S = np.zeros((ts.sample_size, ts.num_sites), dtype="i1")
    for variant in ts.variants():
        S[:, variant.index] = variant.genotypes

    # builder = _tsinfer.AncestorBuilder(S, position)
    builder = tsinfer.AncestorBuilder(S, position)
    store_builder = _tsinfer.AncestorStoreBuilder(
        builder.num_sites, builder.num_sites * 8192)

    for frequency_class, focal_sites in builder.get_frequency_classes():

        print(frequency_class, focal_sites)
        patterns = collections.defaultdict(list)
        for focal_site in focal_sites:
            site_pattern = tuple(S[:,focal_site])
            patterns[site_pattern].append(focal_site)
        num_ancestors = len(patterns)
        A = np.zeros((num_ancestors, builder.num_sites), dtype=np.int8)
        p = np.zeros(num_ancestors, dtype=np.uint32)
        for j, sites in enumerate(patterns.values()):
            builder.make_ancestor(sites, A[j, :])
        _tsinfer.sort_ancestors(A, p)
        for j in num_ancestors:
            store_builder.add(A[index, :])


def load_ancestors_dev(filename):

    with h5py.File(filename, "r") as f:
        sites = f["sites"]
        segments = f["segments"]
        ancestors = f["ancestors"]
        store = tsinfer.AncestorStore(
            position=sites["position"],
            site=segments["site"],
            start=segments["start"],
            end=segments["end"],
            state=segments["state"],
            focal_site=ancestors["focal_site"][:])
        samples = f["samples"]
        S = samples["haplotypes"][()]

    mutation_rate = 0.01
    # print(store.num_sites, store.num_ancestors)
    ancestor_ids = list(range(1, store.num_ancestors))
    # matcher = _tsinfer.AncestorMatcher(store, 0.01)
    matcher = tsinfer.AncestorMatcher(store, 1e-8)
    ts_builder = tsinfer.TreeSequenceBuilder(
            store.num_sites, S.shape[0], store.num_ancestors)

    # traceback = _tsinfer.Traceback(store, 2**10)
    traceback = tsinfer.Traceback(store)
    h = np.zeros(store.num_sites, dtype=np.int8)
    P = np.zeros(store.num_sites, dtype=np.int32)
    M = np.zeros(store.num_sites, dtype=np.uint32)

    # store.print_state()

    for ancestor_id in ancestor_ids:
        start_site, focal_site, end_site = store.get_ancestor(ancestor_id, h)
        # print(start_site, focal_site, end_site)
        # a = "".join(str(x) if x != -1 else '*' for x in h)
        # print(ancestor_id, "\t", a)
        best_match = matcher.best_path(
            ancestor_id, h, start_site, end_site, focal_site, 0, traceback)
        # print("best_match = ", best_match)
        traceback.run_build_ts(
            h, start_site, end_site, best_match, ts_builder, ancestor_id)
        # print("traceback", traceback)
        traceback.reset()
        # print()
        # assert num_mutations == 1

    # print("MATCHING SAMPLES")

    for j, h in enumerate(S):
        sample_id = j + store.num_ancestors
        # a = "".join(str(x) if x != -1 else '*' for x in h)
        # print(sample_id, "\t", a)
        best_match = matcher.best_path(
            store.num_ancestors, h, 0, store.num_sites, -1, mutation_rate, traceback)
        # print("best_match = ", best_match)
        num_mutations = traceback.run_build_ts(
            h, 0, store.num_sites, best_match, ts_builder, sample_id)
        # print("traceback", traceback)
        traceback.reset()
        # print()
        # assert num_mutations == 1

    # ts_builder.print_state()
    tsp = ts_builder.finalise()
    recurrent_mutations = 0
    back_mutations = 0
    for site in tsp.sites():
        # print(site)
        assert site.ancestral_state == '0'
        recurrent_mutations += (len(site.mutations) > 1)
        for mut in site.mutations:
            back_mutations += mut.derived_state == '0'
    print("recurrent muts    :", recurrent_mutations)
    print("back      muts    :", back_mutations)
    Sp = np.zeros((tsp.sample_size, tsp.num_sites), dtype="i1")
    for variant in tsp.variants():
        Sp[:, variant.index] = variant.genotypes
    assert np.all(Sp == S)
    # print("S = ")
    # print(S)
    # print("~Sp = ")
    # print(Sp)
    # print(Sp == S)
    tsp = tsp.simplify()
    # Need to compare on the haplotypes here because we might have a
    # ancestral state of 1 after simplify.
    H = list(tsp.haplotypes())
    for j in range(S.shape[0]):
        assert "".join(map(str, S[j])) == H[j]

    # for variant in tsp.variants():
    #     Sp[:, variant.index] = variant.genotypes
    # assert np.all(Sp == S)
    # tsp.dump("back-mutations-error.hdf5")



def compress_ancestors(filename):

    with h5py.File(filename, "r") as f:
        sites = f["sites"]
        segments = f["segments"]
        store = _tsinfer.AncestorStore(
            num_sites=sites["position"].shape[0],
            site=segments["site"],
            start=segments["start"],
            end=segments["end"],
            state=segments["state"])
        samples = f["samples"]
        S = samples["haplotypes"][()]

    # print(store.num_sites, store.num_ancestors)
    print(store)
    for l in range(store.num_sites):
        print(l, ":", store.get_site(l))

    A = np.zeros((store.num_ancestors, store.num_sites), dtype=np.int8) - 1
    for l in range(store.num_sites):
        for start, end, value in store.get_site(l):
            A[start:end, l] = value
    for a in A:
        a = "".join(str(x) if x != -1 else '*' for x in a)
        print(a)



def make_errors(v, p):
    """
    For each sample an error occurs with probability p. Errors are generated by
    sampling values from the stationary distribution, that is, if we have an
    allele frequency of f, a 1 is emitted with probability f and a
    0 with probability 1 - f. Thus, there is a possibility that an 'error'
    will in fact result in the same value.
    """
    w = np.copy(v)
    if p > 0:
        m = v.shape[0]
        frequency = np.sum(v) / m
        # Randomly choose samples with probability p
        samples = np.where(np.random.random(m) < p)[0]
        # Generate observations from the stationary distribution.
        errors = (np.random.random(samples.shape[0]) < frequency).astype(int)
        w[samples] = errors
    return w

def generate_samples(ts, error_p):
    """
    Returns samples with a bits flipped with a specified probability.

    Rejects any variants that result in a fixed column.
    """
    S = np.zeros((ts.sample_size, ts.num_mutations), dtype=np.int8)
    for variant in ts.variants():
        done = False
        # Reject any columns that have no 1s or no zeros
        while not done:
            S[:,variant.index] = make_errors(variant.genotypes, error_p)
            s = np.sum(S[:, variant.index])
            done = 0 < s < ts.sample_size
    return S


def sort_ancestor_slice(A, p, start, end, sort_order, depth=0):
    n = end - start
    if n > 1:
        # print("  " * depth, "Sort Ancestor slice:", start, ":", end, sep="")
        # print("  " * depth, "p = ", p, sep="")
        m = A.shape[1]
        max_segment_breaks = 0
        sort_site = -1
        for l in range(m):
            col = A[p[start:end], l]
            segment_breaks = 0
            for j in range(n):
                if j < n - 1:
                    if sort_order == 0:
                        if col[j] > col[j + 1]:
                            segment_breaks += 1
                    else:
                        if col[j] <= col[j + 1]:
                            segment_breaks += 1
            # if segment_breaks > 1:
            #     print("col = ", col, "segment_breaks = ", segment_breaks)
            if segment_breaks > max_segment_breaks:
                max_segment_breaks = segment_breaks
                sort_site = l
        if max_segment_breaks > 1:
            # print("sort_site = ", sort_site)
            # # print("A = ", A[p[start: end], sort_site])
            sorting = np.argsort(A[p[start: end], sort_site])
            if sort_order == 1:
                sorting = sorting[::-1]
            # print("sorting = ", sorting, sorting.dtype)
            # print(p)
            # print(p[sorting])
            p[start: end] = p[start + sorting]
            # print("after", p)
            assert np.all(np.unique(p) == np.arange(p.shape[0]))
            # recursively sort within these partitions.
            for j in range(start, end - 1):
                # print(depth * "  ", "testing:", j, A[p[j], sort_site],  A[p[j + 1], sort_site])
                if A[p[j], sort_site] != A[p[j + 1], sort_site]:
                    sort_ancestor_slice(A, p, start, j + 1, sort_order, depth + 1)
                    start = j + 1
                    # print(depth * " ", "start = ", start)


def sort_ancestors(A, p, sort_order):
    """
    Sorts the specified array of ancestors to maximise the effectiveness
    of the run length encoding.
    """
    n, m = A.shape
    p[:] = np.arange(n, dtype=int)
    # print("BEFORE")
    # for j in range(n):
    #     a = "".join(str(x) if x != -1 else '*' for x in A[p[j],:])
    #     print(j, "\t", a)
    sort_ancestor_slice(A, p, 0, n, sort_order, 0)
    # print("AFTER")
    # for j in range(n):
    #     a = "".join(str(x) if x != -1 else '*' for x in A[p[j], :])
    #     print(j, "\t", a)


def build_ancestors(n, L, seed):

    ts = msprime.simulate(
        n, length=L, recombination_rate=1e-8, mutation_rate=1e-8,
        Ne=10**4, random_seed=seed)
    print("num_sites = ", ts.num_sites)
    # print("simulation done, num_sites = ", ts.num_sites)

    # ts.dump(filename.split(".")[0] + ".ts.hdf5")

    position = [site.position for site in ts.sites()]

    S = np.zeros((ts.sample_size, ts.num_sites), dtype="i1")
    for variant in ts.variants():
        S[:, variant.index] = variant.genotypes
    np.random.seed(seed)
    # S = generate_samples(ts, 0.01)

    builder = _tsinfer.AncestorBuilder(S, position)
    store_builder = _tsinfer.AncestorStoreBuilder(
        builder.num_sites, builder.num_sites * 8192)
    num_threads = 20

    def build_frequency_class(work):
        frequency, focal_sites = work
        num_ancestors = len(focal_sites)
        A = np.zeros((num_ancestors, builder.num_sites), dtype=np.int8)
        p = np.zeros(num_ancestors, dtype=np.uint32)
        # print("frequency:", frequency, "sites = ", focal_sites)
        for j, focal_site in enumerate(focal_sites):
            builder.make_ancestor(focal_site, A[j, :])
        _tsinfer.sort_ancestors(A, p)
        # p = np.arange(num_ancestors, dtype=np.uint32)
        return frequency, focal_sites, A, p

    # TODO make these numpy arrays
    ancestor_focal_site = [-1]
    ancestor_frequency = [0]
    with concurrent.futures.ThreadPoolExecutor(max_workers=num_threads) as executor:
        for result in executor.map(build_frequency_class, builder.get_frequency_classes()):
            frequency, focal_sites, A, p = result
            for index in p:
                # print("adding:", A[index, :], frequency, focal_sites[index])
                # TODO add in the focal site informatino for matching on
                # ancestors.
                store_builder.add(A[index, :])
                ancestor_focal_site.append(focal_sites[index])
                ancestor_frequency.append(frequency)

    N = store_builder.total_segments
    site = np.zeros(N, dtype=np.uint32)
    start = np.zeros(N, dtype=np.int32)
    end = np.zeros(N, dtype=np.int32)
    state = np.zeros(N, dtype=np.int8)
    store_builder.dump_segments(site, start, end, state)
    with h5py.File(filename, "w") as f:
        g = f.create_group("segments")
        g.create_dataset("site", data=site)
        g.create_dataset("start", data=start)
        g.create_dataset("end", data=end)
        g.create_dataset("state", data=state)
        g = f.create_group("sites")
        g.create_dataset("position", data=position)
        g = f.create_group("samples")
        g.create_dataset("haplotypes", data=S)
        g = f.create_group("ancestors")
        g.create_dataset("frequency", data=ancestor_frequency, dtype=np.int32)
        g.create_dataset("focal_site", data=ancestor_focal_site, dtype=np.uint32)

    store = _tsinfer.AncestorStore(
        position=position, focal_site=ancestor_focal_site,
        site=site, start=start, end=end, state=state)

    print("num sites        :", store.num_sites)
    print("num ancestors    :", store.num_ancestors)
    print("max_segments     :", store.max_num_site_segments)
    print("mean_segments    :", store.total_segments / store.num_sites)
    print("Memory           :", humanize.naturalsize(store.total_memory))
    print("Uncompressed     :", humanize.naturalsize(store.num_ancestors * store.num_sites))
    print("Sample memory    :", humanize.naturalsize(S.nbytes))

def load_ancestors(filename, show_progress=True, num_threads=1):

    with h5py.File(filename, "r") as f:
        sites = f["sites"]
        segments = f["segments"]
        ancestors = f["ancestors"]
        store = _tsinfer.AncestorStore(
            position=sites["position"],
            focal_site=ancestors["focal_site"],
            site=segments["site"],
            start=segments["start"],
            end=segments["end"],
            state=segments["state"])
        samples = f["samples"]
        S = samples["haplotypes"][()]

    print("pid              :", os.getpid())
    print("num sites        :", store.num_sites)
    print("num ancestors    :", store.num_ancestors)
    print("max_segments     :", store.max_num_site_segments)
    print("mean_segments    :", store.total_segments / store.num_sites)
    print("Memory           :", humanize.naturalsize(store.total_memory))
    print("Uncompressed     :", humanize.naturalsize(store.num_ancestors * store.num_sites))

    num_samples = S.shape[0]
    tree_sequence_builder = _tsinfer.TreeSequenceBuilder(store, num_samples);
    recombination_rate = 1e-8
    error_rate = 1e-20
    method = "C"
    tsinfer.match_ancestors(
        store, recombination_rate, tree_sequence_builder, method=method,
        num_threads=num_threads)
    tsinfer.match_samples(
        store, S, recombination_rate, error_rate, tree_sequence_builder,
        method=method, num_threads=num_threads)
    ts = tsinfer.finalise_tree_sequence(num_samples, store, tree_sequence_builder)

    ts = ts.simplify()
    ts.dump(filename.split(".")[0] + ".inferred_ts.hdf5")

    memory = resource.getrusage(resource.RUSAGE_SELF).ru_maxrss * 1024
    print("RAM              :", humanize.naturalsize(memory))

    for j, h in enumerate(ts.haplotypes()):
        assert "".join(map(str, S[j])) == h

    # duration_cpu = time.clock() - before_cpu
    # duration_wall = time.time() - before_wall
    # print("Copying CPU time :", humanize.naturaldelta(duration_cpu))
    # print("Copying wall time:", humanize.naturaldelta(duration_wall))

def new_segments(n, L, seed):

    np.set_printoptions(linewidth=2000)
    np.set_printoptions(threshold=20000)
    np.random.seed(seed)
    random.seed(seed)

    ts = msprime.simulate(
        n, length=L, recombination_rate=0.5, mutation_rate=1, random_seed=seed)
    if ts.num_sites == 0:
        print("zero sites; skipping")
        return
    positions = np.array([site.position for site in ts.sites()])
    # S = generate_samples(ts, 0.01)
    S = generate_samples(ts, 0)

    tsp = tsinfer.infer(S, positions, L, 1e-50, 1e-50, num_threads=10, method="C")
    new_positions = np.array([site.position for site in tsp.sites()])
    assert np.all(new_positions == positions)


    Sp = np.zeros((tsp.sample_size, tsp.num_sites), dtype="i1")
    for variant in tsp.variants():
        Sp[:, variant.index] = variant.genotypes
    # print(S)
    # print()
    # print(Sp)
    assert np.all(Sp == S)

    # for t in tsp.trees():
    #     print(t.interval, t)
    # for site in tsp.sites():
    #     if len(site.mutations) > 1:
    #         print("Recurrent mutation")

    ts_simplified = tsp.simplify()
    # Need to compare on the haplotypes here because we might have a
    # ancestral state of 1 after simplify.
    H = list(tsp.haplotypes())
    for j in range(S.shape[0]):
        assert "".join(map(str, S[j])) == H[j]



def export_samples(n, L, seed):

    ts = msprime.simulate(
        n, length=L, recombination_rate=0.5, mutation_rate=1, random_seed=seed)
    print("num_sites = ", ts.num_sites)
    with open("tmp__NOBACKUP__/samples.txt", "w") as out:
        for variant in ts.variants():
            print(variant.position, "".join(map(str, variant.genotypes)), sep="\t", file=out)




def compare_timings(n, L, seed):
    ts = msprime.simulate(
        n, length=L, recombination_rate=0.5, mutation_rate=1, random_seed=seed)
    if ts.num_sites == 0:
        print("zero sites; skipping")
        return
    S = np.zeros((ts.sample_size, ts.num_sites), dtype="i1")
    for variant in ts.variants():
        S[:, variant.index] = variant.genotypes

    total_matching_time_new = 0
    # Inline the code here so we can time it.
    samples = S
    num_samples, num_sites = samples.shape
    builder = tsinfer.AncestorBuilder(samples)
    matcher = _tsinfer.AncestorMatcher(num_sites)
    num_ancestors = builder.num_ancestors
    # tree_sequence_builder = TreeSequenceBuilder(num_samples, num_ancestors, num_sites)
    tree_sequence_builder = tsinfer.TreeSequenceBuilder(num_samples, num_ancestors, num_sites)

    A = np.zeros(num_sites, dtype=np.int8)
    P = np.zeros(num_sites, dtype=np.int32)
    M = np.zeros(num_sites, dtype=np.uint32)
    for j, A in enumerate(builder.build_all_ancestors()):
        before = time.clock()
        num_mutations = matcher.best_path(A, P, M, 0.01, 1e-200)
        total_matching_time_new += time.clock() - before
        # print(A)
        # print(P)
        # print("num_mutations = ", num_mutations, M[:num_mutations])
        assert num_mutations == 1
        # assert M[0] == focal_site
        matcher.add(A)
        tree_sequence_builder.add_path(j + 1, P, A, M[:num_mutations])
    # tree_sequence_builder.print_state()

    for j in range(num_samples):
        before = time.clock()
        num_mutations = matcher.best_path(samples[j], P, M, 0.01, 1e-200)
        total_matching_time_new += time.clock() - before
        u = num_ancestors + j + 1
        tree_sequence_builder.add_path(u, P, samples[j], M[:num_mutations])
    # tree_sequence_builder.print_state()
    tsp = tree_sequence_builder.finalise()

    Sp = np.zeros((tsp.sample_size, tsp.num_sites), dtype="i1")
    for variant in tsp.variants():
        Sp[:, variant.index] = variant.genotypes
    assert np.all(Sp == S)

    S = S.astype(np.uint8)
    panel = tsinfer.ReferencePanel(
        S, [site.position for site in ts.sites()], ts.sequence_length,
        rho=0.001, algorithm="c")
    before = time.clock()
    P, mutations = panel.infer_paths(num_workers=1)
    total_matching_time_old = time.clock() - before
    ts_new = panel.convert_records(P, mutations)
    Sp = np.zeros((ts_new.sample_size, ts_new.num_sites), dtype="u1")
    for variant in ts_new.variants():
        Sp[:, variant.index] = variant.genotypes
    assert np.all(Sp == S)
    print(n, L, total_matching_time_old, total_matching_time_new, sep="\t")

def ancestor_gap_density(n, L, seed):
    ts = msprime.simulate(
        n, length=L, recombination_rate=0.5, mutation_rate=1, random_seed=seed)
    if ts.num_sites == 0:
        print("zero sites; skipping")
        return
    S = np.zeros((ts.sample_size, ts.num_sites), dtype="i1")
    for variant in ts.variants():
        S[:, variant.index] = variant.genotypes

    samples = S
    num_samples, num_sites = samples.shape
    builder = tsinfer.AncestorBuilder(samples)
    # builder.print_state()
    matcher = tsinfer.AncestorMatcher(num_sites)
    num_ancestors = builder.num_ancestors

    # A = np.zeros(num_sites, dtype=np.int8)
    P = np.zeros(num_sites, dtype=np.int32)
    M = np.zeros(num_sites, dtype=np.uint32)
    for A in builder.build_all_ancestors():
        matcher.add(A)

#     for j in range(builder.num_ancestors):
#         focal_site = builder.site_order[j]
#         builder.build(j, A)
#         matcher.add(A)
    # matcher.print_state()
#     builder.print_state()
#     builder.print_all_ancestors()

    total_segments = np.zeros(ts.num_sites)
    total_blank_segments = np.zeros(ts.num_sites)
    total_blank_segments_distance = 0

    for l in range(matcher.num_sites):
        seg = matcher.sites_head[l]
        while seg is not None:
            # print(seg.start, seg.end, seg.value)
            total_segments[l] += 1
            if seg.value == -1:
                total_blank_segments[l] += 1
                total_blank_segments_distance += seg.end - seg.start
            seg = seg.next

    return {
        "n": n, "L": L,
        "num_sites":matcher.num_sites,

        "num_ancestors": matcher.num_ancestors,
        "mean_total_segments": np.mean(total_segments),
        "mean_blank_segments": np.mean(total_blank_segments),
        "total_blank_fraction": total_blank_segments_distance / (num_sites * num_ancestors)
    }

def site_set_stats(n, L, seed):
    ts = msprime.simulate(
        n, length=L, recombination_rate=1e-8, mutation_rate=1e-8,
        Ne=10**4, random_seed=seed)
    # print("n          = ", n)
    # print("L          = ", L / 10**6, "Mb")
    # print("sites      = ", ts.num_sites)

    positions = [site.position for site in ts.sites()]
    S = np.zeros((ts.sample_size, ts.num_sites), dtype="i1")
    for variant in ts.variants():
        S[:, variant.index] = variant.genotypes

    num_samples, num_sites = S.shape
    builder = _tsinfer.AncestorBuilder(S, positions)
    store_builder = _tsinfer.AncestorStoreBuilder(
            builder.num_sites, 8192 * builder.num_sites)
    frequency_classes = builder.get_frequency_classes()
    num_ancestors = 1 + sum(len(sites) for _, sites in frequency_classes)
    # print("ancestors  = ", num_ancestors)

    A = np.zeros((num_ancestors, num_sites), dtype=np.int8)
    j = 1
    for frequency, focal_sites in builder.get_frequency_classes():
        for focal_site in focal_sites:
            assert np.sum(S[:, focal_site]) == frequency

            builder.make_ancestor(focal_site, A[j, :])
            j += 1
    sparsity = np.sum(A == -1) / (num_ancestors * num_sites)
    # print("sparsity   = ", sparsity)
    last_zeros = set()
    last_ones = set()
    last_zeros = set(np.where(A[:, 0] == 0)[0])
    last_ones = set(np.where(A[:, 0] == 1)[0])
    total_diffs = np.zeros(num_sites)
    for l in range(1, num_sites):
        zeros = set(np.where(A[:, l] == 0)[0])
        ones = set(np.where(A[:, l] == 1)[0])
        print("l = ", l)
        print("zeros = ", len(zeros), "::\t", zeros)
        print("ones  = ", len(ones), "::\t", ones)
        zero_zero_diff = zeros ^ last_zeros
        zero_one_diff = ones ^ last_zeros
        if len(zero_one_diff) < len(zero_zero_diff):
            # print("Swapping", len(zero_one_diff), len(zero_zero_diff))
            zeros = set(np.where(A[:, l] == 1)[0])
            ones = set(np.where(A[:, l] == 0)[0])
        zeros_diff = zeros ^ last_zeros
        ones_diff = ones ^ last_ones

        total_diffs[l] = len(zeros_diff) + len(ones_diff)
        print("total diffs = ", total_diffs[l])
        last_zeros = zeros
        last_ones = ones
    # print("mean diffs = ", np.mean(total_diffs))
    return {
        "n": n,
        "L": L,
        "sites": ts.num_sites,
        "ancestors": num_ancestors,
        "sparsity": sparsity,
        "mean_diffs": np.mean(total_diffs)
    }

def rle(inarray):
        """ run length encoding. Partial credit to R rle function.
            Multi datatype arrays catered for including non Numpy
            returns: tuple (runlengths, startpositions, values) """
        ia = np.array(inarray)                  # force numpy
        n = len(ia)
        if n == 0:
            return (None, None, None)
        else:
            y = np.array(ia[1:] != ia[:-1])     # pairwise unequal (string safe)
            i = np.append(np.where(y), n - 1)   # must include last element posi
            z = np.diff(np.append(-1, i))       # run lengths
            p = np.cumsum(np.append(0, z))[:-1] # positions
            return {'length':z, 'start':p, 'value':ia[i]}

class Visualiser(object):

    def __init__(self, width, num_sites, font_size=12):
        self.drawing = svgwrite.Drawing(width=width, debug=True)
        self.num_sites = num_sites
        self.scale = width / (num_sites + 1)
        self.font_size = font_size
        # We need this to make sure the coordinate system works properly.
        # Must be a better way to do it!
        self.drawing.add(self.drawing.rect(
            (0, 0), (width, self.scale),
            stroke="white", fill="white"))
        if font_size is not None:
            self.text_offset = self.font_size / 2 # TODO improve this!
            self.labels = self.drawing.add(
                self.drawing.g(font_size=font_size, text_anchor="middle"))
        stroke = "lightgray"
        self.focal_boxes = self.drawing.add(
                self.drawing.g(fill="red", stroke=stroke))
        self.one_boxes = self.drawing.add(
                self.drawing.g(fill="salmon", stroke=stroke))
        self.zero_boxes = self.drawing.add(
                self.drawing.g(fill="blue", stroke=stroke))
        self.missing_boxes = self.drawing.add(
                self.drawing.g(fill="white", stroke=stroke))
        self.current_row = 0
        self.label_map = {}

    def add_site_coordinates(self):
        if self.font_size is not None:
            for k in range(self.num_sites):
                coord = (
                    (k + 1) * self.scale + self.scale / 2,
                    self.current_row + self.scale / 2)
                self.labels.add(self.drawing.text(str(k), coord, dy=[self.text_offset]))
        self.current_row += 1

    def add_row(self, a, row_label=None, focal=[]):
        j = self.current_row
        self.label_map[row_label] = j
        if self.font_size is not None and row_label is not None:
            coord = (self.scale / 2, j * self.scale + self.scale / 2)
            self.labels.add(
                self.drawing.text(str(row_label), coord, dy=[self.text_offset]))
        for k in range(self.num_sites):
            corner = ((k + 1) * self.scale, j * self.scale)
            if a[k] == 0:
                self.zero_boxes.add(self.drawing.rect(corner, (self.scale, self.scale)))
            elif a[k] == -1:
                self.missing_boxes.add(self.drawing.rect(corner, (self.scale, self.scale)))
            else:
                if k in focal:
                    self.focal_boxes.add(self.drawing.rect(corner, (self.scale, self.scale)))            
                else:
                    self.one_boxes.add(self.drawing.rect(corner, (self.scale, self.scale)))
        self.current_row += 1

    def add_intensity_row(self, d, row_label=None):
        j = self.current_row
        if self.font_size is not None and row_label is not None:
            coord = (self.scale / 2, j * self.scale + self.scale / 2)
            self.labels.add(
                self.drawing.text(str(row_label), coord, dy=[self.text_offset]))
        bottom = colour.Color("white")
        colours = list(bottom.range_to(colour.Color("black"), 10))
        bins = np.linspace(0, 1, 10)
        a = np.digitize(d, bins) - 1
        for k in range(self.num_sites):
            corner = ((k + 1) * self.scale, j * self.scale)
            self.drawing.add(self.drawing.rect(
                corner, (self.scale, self.scale), stroke="lightgrey",
                fill=colours[a[k]]))
        self.current_row += 1

    def add_separator(self):
        self.current_row += 1

    def show_path(self, label, path, fade_recents=True):
        #highlight (darken) the cells we took this from
        for k in range(self.num_sites):
            j = self.label_map[path[k]]
            corner = ((k + 1) * self.scale, j * self.scale)
            self.drawing.add(self.drawing.rect(
                corner, (self.scale, self.scale), stroke="lightgrey",
                fill="black", opacity=0.6))

        if not fade_recents and label in self.label_map:
            # (slightly) highlight the current line
            row = self.label_map[label]
            corner = self.scale, row * self.scale
            self.drawing.add(self.drawing.rect(
                corner, ((self.scale * self.num_sites), self.scale),
                stroke="black", fill_opacity=0.2))

        elif fade_recents and label + 1 in self.label_map:
            #  fade out the more recent stuff
            row = self.label_map[label + 1]
            corner = self.scale, row * self.scale
            height = (self.current_row - row) * self.scale
            self.drawing.add(self.drawing.rect(
                corner, ((self.scale * self.num_sites), height),
                fill="white", opacity=0.8))

    def fade_row_false(self, bool_arr, label):
        row = self.label_map[label]
        runlengths = rle(bool_arr)
        height = self.scale
        for i in np.where(~runlengths['value'])[0]:
            corner = self.scale * (runlengths['start'][i]+1), row * self.scale
            self.drawing.add(self.drawing.rect(
                corner, ((self.scale * runlengths['length'][i]), height),
                fill="white", opacity=0.8))

    def save(self, filename):
        self.drawing.saveas(filename)


def visualise_ancestors(n, L, seed):

    np.set_printoptions(linewidth=2000)
    np.set_printoptions(threshold=20000)
    np.random.seed(seed)
    random.seed(seed)

    ts = msprime.simulate(
        n, length=L, recombination_rate=0.5, mutation_rate=1, random_seed=seed)
    if ts.num_sites == 0:
        print("zero sites; skipping")
        return
    positions = np.array([site.position for site in ts.sites()])
    S = np.zeros((ts.sample_size, ts.num_sites), dtype="i1")
    for variant in ts.variants():
        S[:, variant.index] = variant.genotypes
    frequency = np.sum(S, axis=0)

    store = tsinfer.build_ancestors(S, positions, method="P")
    visualiser = Visualiser(800, store.num_sites, font_size=16)
    visualiser.add_site_coordinates()
    visualiser.add_row(a, 0)
    a = np.zeros(store.num_sites, dtype=np.int8)
    last_frequency = 0
    for j in range(1, store.num_ancestors):
        start, focal, end = store.get_ancestor(j, a)
        if frequency[focal] != last_frequency:
            visualiser.add_separator()
            last_frequency = frequency[focal]
        visualiser.add_row(a, j)

    visualiser.add_separator()
    j = store.num_ancestors
    for a in S:
        visualiser.add_row(a, j)
        j += 1

    visualiser.save("tmp.svg")


def draw_copying_density(ts, width, breaks):
    """
    Visualises the copying density of the specified tree sequence.
    """
    num_ancestors = ts.num_nodes - ts.sample_size
    D = np.zeros((num_ancestors, ts.num_sites), dtype=int)
    for e in ts.edgesets():
        # FIXME!!! This will break when we start outputting positions correctly!
        left = int(e.left)
        right = int(e.right)
        D[e.parent, left:right] = len(e.children)
    # Rescale D into 0/1
    D = D / np.max(D)

    visualiser = Visualiser(width, ts.num_sites, font_size=16)
    visualiser.add_site_coordinates()
    for j in range(num_ancestors):
        if j in breaks:
            visualiser.add_separator()
        visualiser.add_intensity_row(D[j], j)

    visualiser.save("intensity.svg")



def visualise_copying(n, L, seed):

    np.set_printoptions(linewidth=2000)
    np.set_printoptions(threshold=20000)
    np.random.seed(seed)
    random.seed(seed)

    ts = msprime.simulate(
        n, length=L, recombination_rate=0.5, mutation_rate=1, random_seed=seed)
    if ts.num_sites == 0:
        print("zero sites; skipping")
        return
    positions = np.array([site.position for site in ts.sites()])
    S = np.zeros((ts.sample_size, ts.num_sites), dtype="i1")
    for variant in ts.variants():
        S[:, variant.index] = variant.genotypes
    frequency = np.sum(S, axis=0)

    store = tsinfer.build_ancestors(S, positions, method="C")
    inferred_ts = tsinfer.infer(S, positions, L, 1e-6, 1e-200)

    last_frequency = 0
    breaks = set()
    a = np.zeros(store.num_sites, dtype=np.int8)
    for j in range(1, store.num_ancestors):
        start, end, num_older_ancestors, focal_sites = store.get_ancestor(j, a)
        if frequency[focal_sites[0]] != last_frequency:
            last_frequency = frequency[focal_sites[0]]
            breaks.add(j)

    visualiser = Visualiser(800, store.num_sites, font_size=16)
    visualiser.add_site_coordinates()
    a = np.zeros(store.num_sites, dtype=np.int8)
    visualiser.add_row(a, 0)
    for j in range(1, store.num_ancestors):
        if j in breaks:
            visualiser.add_separator()
        start, focal, end, num_older_ancestors = store.get_ancestor(j, a)
        visualiser.add_row(a, j)

    N = store.num_ancestors + S.shape[0]
    P = np.zeros((N, store.num_sites), dtype=int) - 1
    site_index = {}
    for site in inferred_ts.sites():
        site_index[site.position] = site.index
    site_index[inferred_ts.sequence_length] = inferred_ts.num_sites
    site_index[0] = 0

    for e in inferred_ts.edgesets():
        for c in e.children:
            left = site_index[e.left]
            right = site_index[e.right]
            assert left < right
            P[c, left:right] = e.parent

#     visualiser.save("tmp.svg")

#     draw_copying_density(inferred_ts, 800, breaks)

    for k in range(1, store.num_ancestors):
        #one file for each copied ancestor
        focal2row = {}
        visualiser = Visualiser(800, store.num_sites, font_size=9)
        visualiser.add_site_coordinates()
        a = np.zeros(store.num_sites, dtype=np.int8)
        visualiser.add_row(a, 0)
        for j in range(1, store.num_ancestors):
            if j in breaks:
                visualiser.add_separator()
            start, focal, end, num_older_ancestors = store.get_ancestor(j, a)
            focal2row[focal]=j
            visualiser.add_row(a, j, [focal])
        #highlight the path
        visualiser.show_path(k, P[k], False)

        #fade the unused bits
        locations = np.array([s.position for s in inferred_ts.sites()])
        #to do - this is a hack to get a row number for a node
        #it may not continue to work
        max_time = max([int(n.time) for n in inferred_ts.nodes()])
        rows_for_nodes = [max_time-int(n.time) for n in inferred_ts.nodes()]
        prev_node = -1
        for es in inferred_ts.edgesets():
            if prev_node != es.parent:
                if prev_node>=0:
                    pass
                    visualiser.fade_row_false(used, rows_for_nodes[prev_node])
                used = np.zeros((len(locations),),dtype=np.bool)
            used[np.logical_and(es.left<=locations, locations<es.right)]=True
            prev_node = es.parent
        #visualiser.fade_row_false(used, rows_for_nodes[prev_node])

        #add samples
        visualiser.add_separator()
        for j in range(S.shape[0]):
            visualiser.add_row(S[j],None,np.where(np.sum(S,0)==1)[0])
        print("Writing", k)
        visualiser.save("tmp__NOBACKUP__/copy_{}.svg".format(k))

    #visualize the true copying process, with real ancestral fragments
    #in the same order (by frequency, then pos) as in the inferred seq
    h, p = msprime_to_inference_matrices.make_ancestral_matrices(ts)
    freq_order, node_mutations = {}, {}
    for v in ts.variants():
        freq = np.sum(v.genotypes)
        for m in v.site.mutations:
            freq_order.setdefault(freq,[]).append({'node':m.node,'site':m.site, 'row':focal2row.get(m.site)})
            node_mutations.setdefault(m.node,[]).append(m.site)
        
    #for k,v in freq_order.items(): #print the list of ancestors output
    #    print(k,v)
    #    print()
    #exclude ancestors of singletons
    output_rows = [n for k in freq_order.keys() for n in freq_order[k] if k>1]
    output_rows.sort(key=operator.itemgetter('row'))
    freq_ordered_mutation_nodes = np.array([o['node'] for o in output_rows], dtype=np.int)
    #add the samples to the rows to keep
    keep_nodes = np.append(freq_ordered_mutation_nodes, range(ts.sample_size))
    H = h[keep_nodes,:]
    P, row_map = msprime_to_inference_matrices.relabel_copy_matrix(p, keep_nodes)
    visualiser = Visualiser(800, store.num_sites, font_size=9)
    visualiser.add_site_coordinates()
    a = np.zeros(store.num_sites, dtype=np.int8)
    visualiser.add_row(a, 0)
    visualiser.add_separator()
    row = 0
    for k in reversed(sorted(freq_order.keys())):
        if k>1:
            for j in freq_order[k]:
                visualiser.add_row(H[row,], keep_nodes[row], node_mutations[keep_nodes[row]])
                row += 1
            visualiser.add_separator()
    while row < H.shape[0]:
<<<<<<< HEAD
        visualiser.add_row(H[row,], keep_nodes[row])
        row += 1
=======
        visualiser.add_row(H[row,], keep_nodes[row], np.where(np.sum(H[-ts.sample_size:,],0)==1)[0])
        row += 1        
>>>>>>> dd6c5d67
    visualiser.save("tmp__NOBACKUP__/real.svg")

def run_large_infers():
    seed = 100
    n = 1000
    # n = 10
    for j in np.arange(20, 200, 10):
        print("n                :", n)
        print("L                :", j, "Mb")
        filename = "tmp__NOBACKUP__/n={}_L={}_original.hdf5".format(n, j)
        L = j * 10**6
        ts = msprime.simulate(
            n, length=L, recombination_rate=1e-8, mutation_rate=1e-8,
            Ne=10**4, random_seed=seed)
        print("sites            :", ts.num_sites)
        ts.dump(filename)
        positions = np.array([site.position for site in ts.sites()])
        S = generate_samples(ts, 0)
        ts_inferred = tsinfer.infer(
            S, positions, L, 1e-8, 1e-200, num_threads=10, method="C", show_progress=True)
        filename = "tmp__NOBACKUP__/n={}_L={}_inferred.hdf5".format(n, j)
        ts_inferred.dump(filename)
        ts_simplified = ts_inferred.simplify()
        filename = "tmp__NOBACKUP__/n={}_L={}_simplified.hdf5".format(n, j)
        ts_simplified.dump(filename)
        print()

def analyse_file(filename):
    ts = msprime.load(filename)

    num_children = np.zeros(ts.num_edgesets, dtype=np.int)
    for j, e in enumerate(ts.edgesets()):
        # print(e.left, e.right, e.parent, ts.time(e.parent), e.children, sep="\t")
        num_children[j] = len(e.children)

    print("total edgesets = ", ts.num_edgesets)
    print("non binary     = ", np.sum(num_children > 2))
    print("max children   = ", np.max(num_children))
    print("mean children  = ", np.mean(num_children))

    for t in ts.trees():
        t.draw("tree_{}.svg".format(t.index), 4000, 4000)
        if t.index == 10:
            break

def draw_tree_for_position(pos, ts):
    """
    useful for debugging
    """
    for t in ts.trees():
        if t.get_interval()[0]<list(ts.sites())[pos].position and t.get_interval()[1]>list(ts.sites())[pos].position:
            t.draw("tmp__NOBACKUP__/tree_at_pos{}.svg".format(pos))


if __name__ == "__main__":

    np.set_printoptions(linewidth=20000)
    np.set_printoptions(threshold=200000)

    # for j in range(1, 100000):
    #     print(j)
    #     new_segments(200, 200, j)

    # new_segments(4, 2, 5)
    # new_segments(10, 20, 304)

    # export_samples(10, 100, 304)


    # n = 10
    # for L in np.linspace(100, 1000, 10):
    #     compare_timings(n, L, 1)

    # d = ancestor_gap_density(20, 40, 1)

    # rows = []
    # n = 10
    # for L in np.linspace(10, 5000, 20):
    #     d = ancestor_gap_density(n, L, 2)
    #     rows.append(d)
    #     df = pd.DataFrame(rows)
    #     print(df)
    #     df.to_csv("gap-analysis.csv")

    # run_large_infers()
    # analyse_file("tmp__NOBACKUP__/n=1000_L=10_simplified.hdf5")

    # for j in range(1, 10000):
    # # for j in [4]:
    #     print(j, file=sys.stderr)
    #     filename = "tmp__NOBACKUP__/tmp-3.hdf5"
    #     load_ancestors(filename)
        # load_ancestors_dev(filename)

    #     filename = "tmp__NOBACKUP__/tmp2.hdf5"
    #     build_ancestors(10, 0.1 * 10**6, 3, filename)
    #     # compress_ancestors(filename)
    #     load_ancestors_dev(filename)

    # load_ancestors("tmp__NOBACKUP__/n=10_L=11.hdf5", num_threads=40)
    # load_ancestors("tmp__NOBACKUP__/n=10_L=121.hdf5")


    # d = site_set_stats(10, 50 * 10**6, 2)
    # rows = []
    # for n in [10, 100, 1000, 10000]:
    #     for l in range(1, 11):
    #         d = site_set_stats(n, l * 10 * 10**6, 2)
    #         rows.append(d)
    #         df = pd.DataFrame(rows)
    #         print(df)
    #         df.to_csv("diff-analysis.csv")

    visualise_copying(8, 4, 5)
    # build_ancestors_dev(10, 10000, 3)<|MERGE_RESOLUTION|>--- conflicted
+++ resolved
@@ -736,7 +736,7 @@
                 self.missing_boxes.add(self.drawing.rect(corner, (self.scale, self.scale)))
             else:
                 if k in focal:
-                    self.focal_boxes.add(self.drawing.rect(corner, (self.scale, self.scale)))            
+                    self.focal_boxes.add(self.drawing.rect(corner, (self.scale, self.scale)))
                 else:
                     self.one_boxes.add(self.drawing.rect(corner, (self.scale, self.scale)))
         self.current_row += 1
@@ -974,7 +974,7 @@
         for m in v.site.mutations:
             freq_order.setdefault(freq,[]).append({'node':m.node,'site':m.site, 'row':focal2row.get(m.site)})
             node_mutations.setdefault(m.node,[]).append(m.site)
-        
+
     #for k,v in freq_order.items(): #print the list of ancestors output
     #    print(k,v)
     #    print()
@@ -999,13 +999,8 @@
                 row += 1
             visualiser.add_separator()
     while row < H.shape[0]:
-<<<<<<< HEAD
-        visualiser.add_row(H[row,], keep_nodes[row])
+        visualiser.add_row(H[row,], keep_nodes[row], np.where(np.sum(H[-ts.sample_size:,],0)==1)[0])
         row += 1
-=======
-        visualiser.add_row(H[row,], keep_nodes[row], np.where(np.sum(H[-ts.sample_size:,],0)==1)[0])
-        row += 1        
->>>>>>> dd6c5d67
     visualiser.save("tmp__NOBACKUP__/real.svg")
 
 def run_large_infers():
