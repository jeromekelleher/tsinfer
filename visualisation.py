"""
Visualisation of the copying process and ancestor generation using PIL
"""
import os
import sys

import numpy as np
import PIL.Image as Image
import PIL.ImageDraw as ImageDraw
import PIL.ImageColor as ImageColor
import PIL.ImageFont as ImageFont
import svgwrite

import tsinfer
import msprime


def draw_edges(ts, width=800, height=600):
    """
    Returns an SVG depiction of the edges in the specified tree sequence.
    """
    dwg = svgwrite.Drawing(size=(width, height), debug=True)
    x_pad = 20
    y_pad = 20
    x_unit = (width - 2 * x_pad) / ts.sequence_length
    y_unit = (height - 2 * y_pad) / (ts.num_nodes + 1)

    def x_trans(v):
        return x_pad + v * x_unit

    def y_trans(v):
        return height - (y_pad + v * y_unit)

    lines = dwg.add(dwg.g(id='lines', stroke='black', stroke_width=3))
    left_labels = dwg.add(dwg.g(font_size=14, text_anchor="start"))
    mid_labels = dwg.add(dwg.g(font_size=14, text_anchor="middle"))
    for u in range(ts.num_nodes):
        left_labels.add(dwg.text(str(u), (0, y_trans(u))))
    for x in ts.breakpoints():
        dwg.add(dwg.line(
            (x_trans(x), 2 * y_pad), (x_trans(x), height), stroke="grey",
            stroke_width=1))
        dwg.add(dwg.text(str(x), (x_trans(x), y_pad),  writing_mode="tb"))

    for edge in ts.edges():
        a = x_trans(edge.left), y_trans(edge.child)
        b = x_trans(edge.right), y_trans(edge.child)
        c = x_trans(edge.left + (edge.right - edge.left) / 2), y_trans(edge.child) - 5
        mid_labels.add(dwg.text(str(edge.parent), c))
        dwg.add(dwg.circle(center=a, r=3, fill="black"))
        dwg.add(dwg.circle(center=b, r=3, fill="black"))
        lines.add(dwg.line(a, b))

    for site in ts.sites():
        assert len(site.mutations) >= 1
        mutation = site.mutations[0]
        a = x_trans(site.position), y_trans(mutation.node)
        dwg.add(dwg.circle(center=a, r=1, fill="red"))
        for mutation in site.mutations[1:]:
            a = x_trans(site.position), y_trans(mutation.node)
            dwg.add(dwg.circle(center=a, r=1, fill="blue"))

    return dwg.tostring()


def draw_ancestors(ts, width=800, height=600):
    """
    Returns an SVG depiction of the ancestors in the specified tree sequence.
    """
    dwg = svgwrite.Drawing(size=(width, height), debug=True)
    x_pad = 20
    y_pad = 20
    x_unit = (width - 2 * x_pad) / ts.sequence_length
    y_unit = (height - 2 * y_pad) / (ts.num_nodes + 1)

    def x_trans(v):
        return x_pad + v * x_unit

    def y_trans(v):
        return height - (y_pad + v * y_unit)

    lines = dwg.add(dwg.g(id='lines', stroke='black', stroke_width=3))
    left_labels = dwg.add(dwg.g(font_size=14, text_anchor="start"))
    mid_labels = dwg.add(dwg.g(font_size=14, text_anchor="middle"))
    for u in range(ts.num_nodes):
        left_labels.add(dwg.text(str(u), (0, y_trans(u))))
    for x in ts.breakpoints():
        dwg.add(dwg.line(
            (x_trans(x), 2 * y_pad), (x_trans(x), height), stroke="grey",
            stroke_width=1))
        dwg.add(dwg.text("{}".format(x), (x_trans(x), y_pad),  writing_mode="tb"))

    for e in ts.edgesets():
        a = x_trans(e.left), y_trans(e.parent)
        b = x_trans(e.right), y_trans(e.parent)
        c = x_trans(e.left + (e.right - e.left) / 2), y_trans(e.parent) - 5
        mid_labels.add(dwg.text(str(e.children), c))
        dwg.add(dwg.circle(center=a, r=3, fill="black"))
        dwg.add(dwg.circle(center=b, r=3, fill="black"))
        lines.add(dwg.line(a, b))

    for site in ts.sites():
        mutation = site.mutations[0]
        a = x_trans(site.position), y_trans(mutation.node)
        dwg.add(dwg.circle(center=a, r=1, fill="red"))
        for mutation in site.mutations[1:]:
            a = x_trans(site.position), y_trans(mutation.node)
            dwg.add(dwg.circle(center=a, r=1, fill="blue"))
    return dwg.tostring()


class Visualiser(object):

    def __init__(self, original_ts, sample_data, ancestor_data, inferred_ts, box_size=8):
        self.box_size = box_size
        self.sample_data = sample_data
        self.original_ts = original_ts
        self.inferred_ts = inferred_ts
        self.ancestor_data = ancestor_data
        self.samples = original_ts.genotype_matrix().T
        self.num_samples = self.original_ts.num_samples
        self.num_sites = self.ancestor_data.num_sites
        node_time = inferred_ts.tables.nodes.time
        self.num_ancestors = np.where(node_time > 0)[0].shape[0]
        self.ancestors = np.zeros(
            (self.num_ancestors, original_ts.num_sites), dtype=np.uint8)
        start = ancestor_data.start[:]
        end = ancestor_data.end[:]
        variant_sites = np.hstack(
            [sample_data.variant_site, [sample_data.num_sites]])
        A = ancestor_data.genotypes[:]
        for j in range(ancestor_data.num_ancestors):
            self.ancestors[j, variant_sites[:-1]] = A[:, j]
            self.ancestors[j, :variant_sites[start[j]]] = tsinfer.UNKNOWN_ALLELE
            self.ancestors[j, variant_sites[end[j]]:] = tsinfer.UNKNOWN_ALLELE

        # TODO This only partially works for extra ancestors created by path
        # compression. We'll get -1 lines for extra ancestors created from
        # ancestors. However, extra ancestors created from matching samples
        # will break this code. We really need to just match node IDs to
        # y coordinates. Breaking up into samples and ancestors is awkward.

        # Find the site indexes for the true breakpoints
        breakpoints = list(original_ts.breakpoints())
        self.true_breakpoints = breakpoints[1:-1]

        self.top_padding = box_size
        self.left_padding = box_size
        self.bottom_padding = box_size
        self.mid_padding = 2 * box_size
        self.right_padding = box_size
        self.background_colour = ImageColor.getrgb("white")
        self.copying_outline_colour = ImageColor.getrgb("white")
        self.colours = {
            255: ImageColor.getrgb("pink"),
            0: ImageColor.getrgb("blue"),
            1: ImageColor.getrgb("red")}
        self.copy_colours = {
            255: ImageColor.getrgb("white"),
            0: ImageColor.getrgb("black"),
            1: ImageColor.getrgb("green")}
        self.error_colours = {
            0: ImageColor.getrgb("purple"),
            1: ImageColor.getrgb("orange")}

        # Make the haplotype box
        num_haplotype_rows = 1
        self.row_map = {0: 0}

        # print(inferred_ts.tables.nodes)
        print("Ancestors = ", self.ancestors.shape, self.num_ancestors)

        num_haplotype_rows += 1
        for j in range(self.num_ancestors):
            self.row_map[j] = num_haplotype_rows
            num_haplotype_rows += 1
        num_haplotype_rows += 1
        for j in range(self.num_samples):
            self.row_map[self.num_ancestors + j] = num_haplotype_rows
            num_haplotype_rows += 1

        self.width = box_size * self.num_sites + self.left_padding + self.right_padding
        self.height = (
            self.top_padding + self.bottom_padding + self.mid_padding
            + num_haplotype_rows * box_size)
        self.ts_origin = (self.left_padding, self.top_padding)
        self.haplotype_origin = (
                self.left_padding,
                self.top_padding + self.mid_padding)
        self.base_image = Image.new(
            "RGB", (self.width, self.height), color=self.background_colour)

        b = self.box_size
        origin = self.haplotype_origin
        self.x_coordinate_map = {
            site.position: origin[0] + site.id * b for site in original_ts.sites()}
        self.draw_base()

    def draw_base(self):
        draw = ImageDraw.Draw(self.base_image)
        self.draw_base_haplotypes(draw)
        self.draw_true_breakpoints(draw)
        self.draw_errors(draw)

    def draw_errors(self, draw):
        b = self.box_size
        origin = self.haplotype_origin
        for site in self.original_ts.sites():
            for mut in site.mutations[1:]:
                row = self.row_map[self.num_ancestors + mut.node]
                y = row * b + origin[1]
                x = site.id * b + origin[0]
                fill = self.error_colours[int(mut.derived_state)]
                print("error at", site.id, mut.node, mut.derived_state)
                draw.rectangle([(x, y), (x + b, y + b)], fill=fill)


    def draw_true_breakpoints(self, draw):
        b = self.box_size
        origin = self.haplotype_origin
        coordinates = sorted(self.x_coordinate_map.keys())
        for bp in self.true_breakpoints:
            # Find the smallest coordinate > position
            for position in coordinates:
                if position >= bp:
                    break
            x = self.x_coordinate_map[position]
            y1 = origin[0] + self.row_map[0] * b
            y2 = origin[1] + (self.row_map[len(self.row_map) - 1] + 1) * b
            draw.line([(x, y1), (x, y2)], fill="purple", width=3)

    def draw_base_haplotypes(self, draw):
        b = self.box_size
        origin = self.haplotype_origin
        for node in self.row_map.keys():
            y = self.row_map[node] * b + origin[1] + b / 2
            x = origin[0]
            draw.text((x - b, y), str(node), fill="black")
            x = self.width - self.right_padding
            mapped = (node - len(self.row_map) + 1) * -1
            if mapped < self.num_samples:
                mapped = (mapped - self.num_samples + 1) * -1
            draw.text((x + b / 4, y), str(mapped), fill="black")

        # Draw the ancestors
        for j in range(self.ancestors.shape[0]):
            a = self.ancestors[j]
            row = self.row_map[j]
            y = row * b + origin[1]
            for k in range(self.num_sites):
                x = k * b + origin[0]
                if a[k] != -1:
                    draw.rectangle([(x, y), (x + b, y + b)], fill=self.colours[a[k]])
        # Draw the samples
        for j in range(self.samples.shape[0]):
            a = self.samples[j]
            row = self.row_map[self.num_ancestors + j]
            y = row * b + origin[1]
            for k in range(self.num_sites):
                x = k * b + origin[0]
                draw.rectangle([(x, y), (x + b, y + b)], fill=self.colours[a[k]])


    def draw_haplotypes(self, filename):
        self.base_image.save(filename)

    def draw_copying_path(self, filename, child_row, parents, breakpoints):
        origin = self.haplotype_origin
        b = self.box_size
        m = self.num_sites
        image = self.base_image.copy()
        draw = ImageDraw.Draw(image)
        y = self.row_map[child_row] * b + origin[1]
        x = origin[0]
        draw.rectangle([(x, y), (x + m * b, y + b)], outline=self.copying_outline_colour)
        for k in range(m):
            if parents[k] != -1:
                row = self.row_map[parents[k]]
                y = row * b + origin[1]
                x = k * b + origin[0]
                a = self.ancestors[parents[k], k]
                draw.rectangle([(x, y), (x + b, y + b)], fill=self.copy_colours[a])

        for position in breakpoints:
            x = self.x_coordinate_map[position]
            y1 = origin[0] + self.row_map[0] * b
            y2 = origin[1] + (self.row_map[len(self.row_map) - 1] + 1) * b
            draw.line([(x, y1), (x, y2)], fill="black")

        # Draw the positions of the sites.
        font = ImageFont.load_default()
        for site in self.original_ts.sites():
            label = "{} {:.6f}".format(site.id, site.position)
            img_txt = Image.new('L', font.getsize(label), color="white")
            draw_txt = ImageDraw.Draw(img_txt)
            draw_txt.text((0, 0), label, font=font)
            t = img_txt.rotate(90, expand=1)
            x = origin[0] + site.id * b
            y = origin[1] - b
            image.paste(t, (x, y))
        # print("Saving", filename)
        image.save(filename)

    def draw_copying_paths(self, pattern):
        N = self.num_ancestors + self.samples.shape[0]
        P = np.zeros((N, self.num_sites), dtype=int) - 1
        ts = self.inferred_ts
        site_index = {}
        sites = list(ts.sites())
        for site in ts.sites():
            site_index[site.position] = site.id
        site_index[ts.sequence_length] = ts.num_sites
        site_index[0] = 0
        for e in ts.edges():
            left = site_index[e.left]
            right = site_index[e.right]
            assert left < right
            P[e.child, left:right] = e.parent
        n = self.samples.shape[0]
        breakpoints = []
        for j in range(1, self.num_ancestors + n):
            for k in np.where(P[j][1:] != P[j][:-1])[0]:
                breakpoints.append(sites[k + 1].position)
            self.draw_copying_path(pattern.format(j - 1), j, P[j], breakpoints)


def visualise(
        ts, recombination_rate, error_rate, method="C", box_size=8,
        perfect_ancestors=False, path_compression=False, time_chunking=False):

    sample_data = tsinfer.SampleData.initialise(
        num_samples=ts.num_samples, sequence_length=ts.sequence_length,
        compressor=None)
    for v in ts.variants():
        sample_data.add_variant(v.site.position, v.alleles, v.genotypes)
    sample_data.finalise()

    ancestor_data = tsinfer.AncestorData.initialise(sample_data, compressor=None)
    if perfect_ancestors:
        tsinfer.build_simulated_ancestors(
            sample_data, ancestor_data, ts, time_chunking=time_chunking)
    else:
        tsinfer.build_ancestors(sample_data, ancestor_data, method=method)
    ancestor_data.finalise()

    ancestors_ts = tsinfer.match_ancestors(
        sample_data, ancestor_data, method=method, path_compression=path_compression,
        extended_checks=True)
    inferred_ts = tsinfer.match_samples(
        sample_data, ancestors_ts, method=method, simplify=False,
        path_compression=path_compression, extended_checks=True)

    prefix = "tmp__NOBACKUP__/"
    visualiser = Visualiser(
        ts, sample_data, ancestor_data, inferred_ts, box_size=box_size)
    visualiser.draw_copying_paths(os.path.join(prefix, "copying_{}.png"))

    # tsinfer.print_tree_pairs(ts, inferred_ts, compute_distances=False)
    inferred_ts = tsinfer.match_samples(
        sample_data, ancestors_ts, method=method, simplify=True,
        path_compression=False, stabilise_node_ordering=True)

    tsinfer.print_tree_pairs(ts, inferred_ts, compute_distances=True)
    sys.stdout.flush()
    print(
        "num_sites = ", inferred_ts.num_sites, "num_mutations= ", inferred_ts.num_mutations)

    for site in inferred_ts.sites():
        if len(site.mutations) > 1:
            print(
                "Multiple mutations at ", site.id, "over",
                [mut.node for mut in site.mutations])


def run_viz(
        n, L, rate, seed, mutation_rate=0, method="C",
        perfect_ancestors=True, perfect_mutations=True, path_compression=False,
        time_chunking=True, error_rate=0):
    recomb_map = msprime.RecombinationMap.uniform_map(
            length=L, rate=rate, num_loci=L)
    ts = msprime.simulate(
        n, recombination_map=recomb_map, random_seed=seed,
        model="smc_prime", mutation_rate=mutation_rate)
    if perfect_mutations:
        ts = tsinfer.insert_perfect_mutations(ts, delta=1/512)
    else:
        ts = tsinfer.strip_singletons(
            tsinfer.insert_errors(ts, error_rate, seed))
    print("num_sites = ", ts.num_sites)

    with open("tmp__NOBACKUP__/edges.svg", "w") as f:
        f.write(draw_edges(ts))
    with open("tmp__NOBACKUP__/ancestors.svg", "w") as f:
        f.write(draw_ancestors(ts))
    visualise(
        ts, rate, 0, method=method, box_size=26, perfect_ancestors=perfect_ancestors,
        path_compression=path_compression, time_chunking=time_chunking)


def main():

    # np.set_printoptions(linewidth=20000)
    # np.set_printoptions(threshold=20000000)

    # import daiquiri
    # import sys
    # daiquiri.setup(level="DEBUG", outputs=(daiquiri.output.Stream(sys.stdout),))

    run_viz(
<<<<<<< HEAD
        8, 1000, 0.0007, 23, mutation_rate=0.006, perfect_ancestors=False,
        perfect_mutations=False, time_chunking=True, method="C", path_compression=False)
=======
        15, 1000, 0.0020, 11, mutation_rate=0.02, perfect_ancestors=False,
        perfect_mutations=False, time_chunking=True, method="C", path_compression=False,
        error_rate=0.00)
>>>>>>> ef9f43fa

    # run_viz(15, 1000, 0.002, 2, method="C", perfect_ancestors=True)
    # check_inference(500, 1000000, 0.00002, 1, 100000, method="C")

if __name__ == "__main__":
    main()<|MERGE_RESOLUTION|>--- conflicted
+++ resolved
@@ -407,14 +407,9 @@
     # daiquiri.setup(level="DEBUG", outputs=(daiquiri.output.Stream(sys.stdout),))
 
     run_viz(
-<<<<<<< HEAD
-        8, 1000, 0.0007, 23, mutation_rate=0.006, perfect_ancestors=False,
-        perfect_mutations=False, time_chunking=True, method="C", path_compression=False)
-=======
         15, 1000, 0.0020, 11, mutation_rate=0.02, perfect_ancestors=False,
         perfect_mutations=False, time_chunking=True, method="C", path_compression=False,
         error_rate=0.00)
->>>>>>> ef9f43fa
 
     # run_viz(15, 1000, 0.002, 2, method="C", perfect_ancestors=True)
     # check_inference(500, 1000000, 0.00002, 1, 100000, method="C")
